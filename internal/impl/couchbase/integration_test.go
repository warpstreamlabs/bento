--- conflicted
+++ resolved
@@ -155,43 +155,40 @@
 	t.Run("Get", func(t *testing.T) {
 		testCouchbaseProcessorGet(uid, payload, bucket, servicePort, t)
 	})
-<<<<<<< HEAD
-
-	// counters tests
-	t.Run("Remove", func(t *testing.T) {
-		testCouchbaseProcessorRemove(uid, bucket, servicePort, t)
-	})
-	t.Run("Increment", func(t *testing.T) {
-		testCouchbaseProcessorCounter(uid, "increment", "1", "1", bucket, servicePort, t)
-	})
-	t.Run("Decrement", func(t *testing.T) { // minimum value of counter is zero
-		testCouchbaseProcessorCounter(uid, "decrement", "2", "0", bucket, servicePort, t)
-	})
-	t.Run("Increment", func(t *testing.T) {
-		testCouchbaseProcessorCounter(uid, "increment", "8", "8", bucket, servicePort, t)
-	})
-	t.Run("Decrement", func(t *testing.T) {
-		testCouchbaseProcessorCounter(uid, "decrement", "2", "6", bucket, servicePort, t)
-	})
-	// noop only retrive value
-	t.Run("Increment", func(t *testing.T) {
-		testCouchbaseProcessorCounter(uid, "increment", "0", "6", bucket, servicePort, t)
-	})
-	t.Run("Decrement", func(t *testing.T) {
-		testCouchbaseProcessorCounter(uid, "decrement", "0", "6", bucket, servicePort, t)
-	})
-	t.Run("Increment", func(t *testing.T) {
-		testCouchbaseProcessorCounter(uid, "increment", "", "6", bucket, servicePort, t)
-	})
-	t.Run("Decrement", func(t *testing.T) {
-		testCouchbaseProcessorCounter(uid, "decrement", "", "6", bucket, servicePort, t)
-=======
 	t.Run("TTL", func(t *testing.T) {
 		testCouchbaseProcessorUpsertTTL(payload, bucket, servicePort, t)
 		testCouchbaseProcessorGet(uid, payload, bucket, servicePort, t)
 		time.Sleep(5 * time.Second)
 		testCouchbaseProcessorGetMissing(uid, bucket, servicePort, t)
->>>>>>> 2aa552bc
+	})
+	// counters tests
+	t.Run("Remove", func(t *testing.T) {
+		testCouchbaseProcessorRemove(uid, bucket, servicePort, t)
+	})
+	t.Run("Increment", func(t *testing.T) {
+		testCouchbaseProcessorCounter(uid, "increment", "1", "1", bucket, servicePort, t)
+	})
+	t.Run("Decrement", func(t *testing.T) { // minimum value of counter is zero
+		testCouchbaseProcessorCounter(uid, "decrement", "2", "0", bucket, servicePort, t)
+	})
+	t.Run("Increment", func(t *testing.T) {
+		testCouchbaseProcessorCounter(uid, "increment", "8", "8", bucket, servicePort, t)
+	})
+	t.Run("Decrement", func(t *testing.T) {
+		testCouchbaseProcessorCounter(uid, "decrement", "2", "6", bucket, servicePort, t)
+	})
+	// noop only retrive value
+	t.Run("Increment", func(t *testing.T) {
+		testCouchbaseProcessorCounter(uid, "increment", "0", "6", bucket, servicePort, t)
+	})
+	t.Run("Decrement", func(t *testing.T) {
+		testCouchbaseProcessorCounter(uid, "decrement", "0", "6", bucket, servicePort, t)
+	})
+	t.Run("Increment", func(t *testing.T) {
+		testCouchbaseProcessorCounter(uid, "increment", "", "6", bucket, servicePort, t)
+	})
+	t.Run("Decrement", func(t *testing.T) {
+		testCouchbaseProcessorCounter(uid, "decrement", "", "6", bucket, servicePort, t)
 	})
 }
 
