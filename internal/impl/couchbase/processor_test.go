--- conflicted
+++ resolved
@@ -317,17 +317,44 @@
 	assert.Equal(t, uid, string(dataOut))
 }
 
-<<<<<<< HEAD
+func testCouchbaseProcessorUpsertTTL(payload, bucket, port string, t *testing.T) {
+	config := fmt.Sprintf(`
+url: 'couchbase://localhost:%s'
+bucket: %s
+username: %s
+password: %s
+id: '${! json("id") }'
+content: 'root = this'
+operation: 'upsert'
+ttl: 3s
+`, port, bucket, username, password)
+
+	msgOut, err := getProc(t, config).ProcessBatch(context.Background(), service.MessageBatch{
+		service.NewMessage([]byte(payload)),
+	})
+
+	// batch processing should be fine and contain one message.
+	assert.NoError(t, err)
+	assert.Len(t, msgOut, 1)
+	assert.Len(t, msgOut[0], 1)
+
+	// check CAS
+	cas, ok := msgOut[0][0].MetaGetMut(couchbase.MetaCASKey)
+	assert.True(t, ok)
+	assert.NotEmpty(t, cas)
+
+	// message content should stay the same.
+	dataOut, err := msgOut[0][0].AsBytes()
+	assert.NoError(t, err)
+	assert.JSONEq(t, payload, string(dataOut))
+}
+
 func testCouchbaseProcessorCounter(uid, operation, value, expected, bucket, port string, t *testing.T) {
-=======
-func testCouchbaseProcessorUpsertTTL(payload, bucket, port string, t *testing.T) {
->>>>>>> 2aa552bc
-	config := fmt.Sprintf(`
-url: 'couchbase://localhost:%s'
-bucket: %s
-username: %s
-password: %s
-<<<<<<< HEAD
+	config := fmt.Sprintf(`
+url: 'couchbase://localhost:%s'
+bucket: %s
+username: %s
+password: %s
 id: '${! meta("id") }'
 content: 'root = this.or(null)'
 operation: '%s'
@@ -337,29 +364,18 @@
 	msg.MetaSetMut("id", uid)
 	msgOut, err := getProc(t, config).ProcessBatch(context.Background(), service.MessageBatch{
 		msg,
-=======
-id: '${! json("id") }'
-content: 'root = this'
-operation: 'upsert'
-ttl: 3s
-`, port, bucket, username, password)
-
-	msgOut, err := getProc(t, config).ProcessBatch(context.Background(), service.MessageBatch{
-		service.NewMessage([]byte(payload)),
->>>>>>> 2aa552bc
-	})
-
-	// batch processing should be fine and contain one message.
-	assert.NoError(t, err)
-	assert.Len(t, msgOut, 1)
-	assert.Len(t, msgOut[0], 1)
-
-	// check CAS
-	cas, ok := msgOut[0][0].MetaGetMut(couchbase.MetaCASKey)
-	assert.True(t, ok)
-	assert.NotEmpty(t, cas)
-
-<<<<<<< HEAD
+	})
+
+	// batch processing should be fine and contain one message.
+	assert.NoError(t, err)
+	assert.Len(t, msgOut, 1)
+	assert.Len(t, msgOut[0], 1)
+
+	// check CAS
+	cas, ok := msgOut[0][0].MetaGetMut(couchbase.MetaCASKey)
+	assert.True(t, ok)
+	assert.NotEmpty(t, cas)
+
 	// message content should be the counter value (1)
 	dataOut, err := msgOut[0][0].AsBytes()
 	assert.NoError(t, err)
@@ -367,10 +383,4 @@
 	// Since we didn't provide content, delta is 1, initial is 1.
 	// So first increment should return 1.
 	assert.Equal(t, expected, string(dataOut))
-=======
-	// message content should stay the same.
-	dataOut, err := msgOut[0][0].AsBytes()
-	assert.NoError(t, err)
-	assert.JSONEq(t, payload, string(dataOut))
->>>>>>> 2aa552bc
 }