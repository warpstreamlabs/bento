--- conflicted
+++ resolved
@@ -351,17 +351,6 @@
 				ciphertext = stream.Seal(ciphertext, iv, b, nil)
 				return string(ciphertext), nil
 			}
-<<<<<<< HEAD
-		case "ofb":
-			schemeFn = func(b []byte) (string, error) {
-				ciphertext := make([]byte, len(b))
-				//nolint:staticcheck // Ignore SA1019 deprecation warning for NewOFB
-				stream := cipher.NewOFB(block, iv)
-				stream.XORKeyStream(ciphertext, b)
-				return string(ciphertext), nil
-			}
-=======
->>>>>>> e93af80b
 		case "cbc":
 			schemeFn = func(b []byte) (string, error) {
 				if len(b)%aes.BlockSize != 0 {
@@ -471,17 +460,6 @@
 				}
 				return plaintext, nil
 			}
-<<<<<<< HEAD
-		case "ofb":
-			schemeFn = func(b []byte) ([]byte, error) {
-				plaintext := make([]byte, len(b))
-				//nolint:staticcheck // Ignore SA1019 deprecation warning for NewOFB
-				stream := cipher.NewOFB(block, iv)
-				stream.XORKeyStream(plaintext, b)
-				return plaintext, nil
-			}
-=======
->>>>>>> e93af80b
 		case "cbc":
 			schemeFn = func(b []byte) ([]byte, error) {
 				if len(b)%aes.BlockSize != 0 {
